--- conflicted
+++ resolved
@@ -1,21 +1,14 @@
 import React, { useEffect, useState } from 'react';
-import { FiFolder, FiPlus, FiSearch, FiTag, FiTrash2, FiX } from 'react-icons/fi';
+import { FiFolder, FiPlus, FiSearch, FiTag } from 'react-icons/fi';
 import { useNavigate } from 'react-router-dom';
 import { useDebounce } from '../../hooks/useDebounce';
 import { useWorkspace } from '../../hooks/useWorkspace';
-import CreateWorkspaceModal from './CreateWorkspace';
 
 const Workspaces: React.FC = () => {
   const navigate = useNavigate();
-  const { workspaces, getAllTags, filterWorkspaces, fetchWorkspaces, loading, deleteWorkspace } = useWorkspace();
+  const { workspaces, getAllTags, filterWorkspaces, fetchWorkspaces, loading } = useWorkspace();
   const [search, setSearch] = useState('');
   const [selectedTags, setSelectedTags] = useState<string[]>([]);
-<<<<<<< HEAD
-  const [modalOpen, setModalOpen] = useState(false);
-  const [workspaceToDelete, setWorkspaceToDelete] = useState<{ id: string; name: string } | null>(null);
-=======
-  const [showCreateModal, setShowCreateModal] = useState(false);
->>>>>>> cda980e2
 
   const debouncedSearch = useDebounce(search, 500);
 
@@ -25,24 +18,6 @@
     setSelectedTags((prev) =>
       prev.includes(tag) ? prev.filter((t) => t !== tag) : [...prev, tag],
     );
-  }
-
-  async function handleDelete(e: React.MouseEvent, id: string, name: string) {
-    e.stopPropagation();
-    setWorkspaceToDelete({ id, name });
-    setModalOpen(true);
-  }
-
-  function closeModal() {
-    setModalOpen(false);
-    setWorkspaceToDelete(null);
-  }
-
-  async function confirmDelete() {
-    if (workspaceToDelete) {
-      await deleteWorkspace(workspaceToDelete.id);
-      closeModal();
-    }
   }
 
   useEffect(() => {
@@ -60,46 +35,8 @@
     performFilter();
   }, [debouncedSearch, selectedTags]);
 
-  // Refresh workspaces after creating a new one
-  const handleWorkspaceCreated = async () => {
-    await fetchWorkspaces();
-  };
-
   return (
     <div className="min-h-full bg-white">
-      {/* Delete Confirmation Modal */}
-      {modalOpen && workspaceToDelete && (
-        <div className="fixed inset-0 bg-black/50 flex items-center justify-center z-50">
-          <div className="bg-white rounded-xl p-6 w-full max-w-md mx-4">
-            <div className="flex items-center justify-between mb-4">
-              <h3 className="text-lg font-semibold text-black">Delete Workspace</h3>
-              <button
-                onClick={closeModal}
-                className="p-1 text-gray-400 hover:text-gray-600 transition-colors"
-              >
-                <FiX className="w-5 h-5" />
-              </button>
-            </div>
-            <p className="mb-6 text-gray-700">
-              Are you sure you want to permanently delete workspace <span className="font-semibold">{workspaceToDelete.name}</span>? This action cannot be undone.
-            </p>
-            <div className="flex justify-end gap-3">
-              <button
-                onClick={closeModal}
-                className="px-4 py-2 border border-gray-300 rounded-lg text-gray-700 hover:bg-gray-50 transition-colors"
-              >
-                Cancel
-              </button>
-              <button
-                onClick={confirmDelete}
-                className="px-4 py-2 bg-red-600 text-white rounded-lg hover:bg-red-700 transition-colors"
-              >
-                Delete
-              </button>
-            </div>
-          </div>
-        </div>
-      )}
       <div className="bg-white border-b border-gray-200">
         <div className="px-8 py-6">
           <div className="max-w-7xl mx-auto flex justify-between items-center">
@@ -110,7 +47,7 @@
               </p>
             </div>
             <button
-              onClick={() => setShowCreateModal(true)}
+              onClick={() => navigate('/dashboard/workspaces/create')}
               className="bg-primary text-white px-6 py-3 rounded-lg font-medium hover:bg-primary/90 transition-colors shadow-sm flex items-center gap-2"
             >
               <FiPlus className="w-4 h-4" />
@@ -186,13 +123,6 @@
                         Content library for reusable proposal components
                       </p>
                     </div>
-                    <button
-                      className="ml-2 p-2 rounded hover:bg-red-50 text-red-500 hover:text-red-700 transition-colors"
-                      title="Delete workspace"
-                      onClick={(e) => handleDelete(e, workspace.id, workspace.name)}
-                    >
-                      <FiTrash2 className="w-5 h-5" />
-                    </button>
                   </div>
 
                   <div className="space-y-3">
@@ -216,7 +146,7 @@
                     )}
 
                     <div className="flex items-center justify-between text-sm text-gray-500">
-                      <span>Content pieces: {workspace.contentCount ?? 0}</span>
+                      <span>Content pieces: 0</span>
                       <span>Last updated: Today</span>
                     </div>
                   </div>
@@ -239,7 +169,7 @@
                 </p>
                 {!search && selectedTags.length === 0 && (
                   <button
-                    onClick={() => setShowCreateModal(true)}
+                    onClick={() => navigate('/dashboard/workspaces/create')}
                     className="bg-primary text-white px-6 py-3 rounded-lg font-medium hover:bg-primary/90 transition-colors"
                   >
                     Create Your First Workspace
@@ -250,11 +180,6 @@
           )}
         </div>
       </div>
-      <CreateWorkspaceModal
-        isOpen={showCreateModal}
-        onClose={() => setShowCreateModal(false)}
-        onCreated={handleWorkspaceCreated}
-      />
     </div>
   );
 };
