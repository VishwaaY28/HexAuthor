import React, { useState } from 'react';
import { toast } from 'react-hot-toast';
import { FiFolder, FiPlus, FiX } from 'react-icons/fi';
import { useWorkspace } from '../../hooks/useWorkspace';

interface CreateWorkspaceModalProps {
  isOpen: boolean;
  onClose: () => void;
  onCreated?: () => void;
}

const CreateWorkspaceModal: React.FC<CreateWorkspaceModalProps> = ({ isOpen, onClose, onCreated }) => {
  const { createWorkspace } = useWorkspace();

  const [formData, setFormData] = useState({
    name: '',
    clientName: '',
    tags: [] as string[],
  });
  const [currentTag, setCurrentTag] = useState('');
  const [isSubmitting, setIsSubmitting] = useState(false);
  const [selectedVertical, setSelectedVertical] = useState('');
  const [workspaceType, setWorkspaceType] = useState('');
  const [nameError, setNameError] = useState<string | null>(null);

  // Update to accept both input and select events
  const handleInputChange = (e: React.ChangeEvent<HTMLInputElement | HTMLSelectElement>) => {
    setFormData((prev) => ({
      ...prev,
      [e.target.name]: e.target.value,
    }));
    if (e.target.name === 'name') {
      setNameError(null); // Clear name error on change
    }
  };

  const addTag = () => {
    if (currentTag.trim() && !formData.tags.includes(currentTag.trim().toLowerCase())) {
      setFormData((prev) => ({
        ...prev,
        tags: [...prev.tags, currentTag.trim().toLowerCase()],
      }));
      setCurrentTag('');
    }
  };

  const removeTag = (tagToRemove: string) => {
    setFormData((prev) => ({
      ...prev,
      tags: prev.tags.filter((tag) => tag !== tagToRemove),
    }));
  };

  const handleTagKeyPress = (e: React.KeyboardEvent) => {
    if (e.key === 'Enter') {
      e.preventDefault();
      addTag();
    }
  };

  const handleSubmit = async (e: React.FormEvent) => {
    e.preventDefault();
    if (!formData.name.trim()) {
      setNameError('Workspace name is required');
      toast.error('Workspace name is required');
      return;
    }
    if (!formData.clientName.trim()) {
      toast.error('Client name is required');
      return;
    }
    setIsSubmitting(true);
    try {
      const workspaceName = `${selectedVertical} - ${formData.name}`;
      await createWorkspace({
        name: workspaceName,
        client: formData.clientName.trim(),
        tags: formData.tags,
        workspace_type: workspaceType,
      });
<<<<<<< HEAD

      toast.success('Workspace created successfully!');
      setNameError(null); // Clear error on success
      navigate(`/dashboard/workspaces/${newWorkspace.id}`);
=======
      toast.success(`Workspace "${workspaceName}" created successfully!`, { position: 'top-right' });
      if (onCreated) onCreated();
      onClose();
>>>>>>> cda980e2
    } catch (error: any) {
      if (error.message && error.message.includes('already exists')) {
        setNameError(error.message);
      }
      toast.error(error.message || 'Failed to create workspace. Please try again.');
    } finally {
      setIsSubmitting(false);
    }
  };

  if (!isOpen) return null;

  return (
    <div className="fixed inset-0 z-50 flex items-center justify-center bg-black bg-opacity-30">
      <div className="bg-white rounded-xl shadow-2xl w-full max-w-xl mx-4 max-h-[90vh] overflow-y-auto p-8 relative">
        <button
          onClick={onClose}
          className="absolute top-4 right-4 p-2 text-gray-400 hover:text-gray-600 rounded-lg hover:bg-gray-100 transition-colors"
        >
          <FiX className="w-5 h-5" />
        </button>
        <div className="flex items-center mb-6">
          <div className="w-12 h-12 bg-primary/10 rounded-lg flex items-center justify-center mr-4">
            <FiFolder className="w-6 h-6 text-primary" />
          </div>
          <div>
            <h2 className="text-xl font-semibold text-gray-900">Create New Workspace</h2>
            <p className="text-gray-600 text-sm">
              Set up a new content workspace for organizing reusable proposal components
            </p>
          </div>
        </div>
        <form onSubmit={handleSubmit} className="space-y-6">
          <div>
            <label htmlFor="name" className="block text-sm font-medium text-gray-700 mb-2">
              Workspace Name <span className="text-red-500">*</span>
            </label>
            <div className="flex gap-2">
              <select
                value={selectedVertical}
                onChange={e => setSelectedVertical(e.target.value)}
                className="w-40 px-4 py-3 border border-gray-200 rounded-lg bg-white focus:ring-2 focus:ring-primary/20 focus:border-primary transition duration-200 custom-select appearance-none"
                style={{ backgroundImage: 'url("data:image/svg+xml,%3Csvg fill=\'none\' stroke=\'%236B7280\' stroke-width=\'2\' viewBox=\'0 0 24 24\' width=\'16\' height=\'16\' xmlns=\'http://www.w3.org/2000/svg\'%3E%3Cpath stroke-linecap=\'round\' stroke-linejoin=\'round\' d=\'M19 9l-7 7-7-7\'%3E%3C/path%3E%3C/svg%3E")', backgroundRepeat: 'no-repeat', backgroundPosition: 'right 1.25rem center', backgroundSize: '16px 16px' }}
                required
              >
                <option value="">Select Vertical</option>
                <option value="FS">FS</option>
                <option value="GEN-AI">GEN-AI</option>
                <option value="H&I">H&I</option>
                <option value="TT">TT</option>
                <option value="M&C">M&C</option>
                <option value="RE">RE</option>
                <option value="STG">STG</option>
                <option value="OTHERS">OTHERS</option>
              </select>
              <input
                type="text"
                id="name"
                name="name"
                value={formData.name}
                onChange={handleInputChange}
                className="flex-1 px-4 py-3 border border-gray-200 rounded-lg focus:ring-2 focus:ring-primary/20 focus:border-primary transition duration-200"
                placeholder="Enter workspace name or title"
                required
              />
            </div>
            <p className="text-xs text-gray-500 mt-1">
              Choose a descriptive name for your workspace
            </p>
          </div>
          <div>
            <label htmlFor="workspaceType" className="block text-sm font-medium text-gray-700 mb-2">
              Workspace Type
            </label>
            <select
              id="workspaceType"
              name="workspaceType"
              value={workspaceType}
              onChange={e => setWorkspaceType(e.target.value)}
              className="w-full px-4 py-3 border border-gray-200 rounded-lg bg-white focus:ring-2 focus:ring-primary/20 focus:border-primary transition duration-200 custom-select appearance-none"
              style={{ backgroundImage: 'url("data:image/svg+xml,%3Csvg fill=\'none\' stroke=\'%236B7280\' stroke-width=\'2\' viewBox=\'0 0 24 24\' width=\'16\' height=\'16\' xmlns=\'http://www.w3.org/2000/svg\'%3E%3Cpath stroke-linecap=\'round\' stroke-linejoin=\'round\' d=\'M19 9l-7 7-7-7\'%3E%3C/path%3E%3C/svg%3E")', backgroundRepeat: 'no-repeat', backgroundPosition: 'right 1.25rem center', backgroundSize: '16px 16px' }}
              required
            >
              <option value="">Select Type</option>
              <option value="Proposal">Proposal</option>
              <option value="Blog">Blog</option>
              <option value="Service Agreement">Service Agreement</option>
              <option value="Template">Template</option>
              <option value="Report">Report</option>
              <option value="Research">Research</option>
              <option value="Other">Other</option>
            </select>
            <p className="text-xs text-gray-500 mt-1">
              Choose the type of workspace you are creating
            </p>
          </div>
          <div>
            <label htmlFor="clientName" className="block text-sm font-medium text-gray-700 mb-2">
              Client Name <span className="text-red-500">*</span>
            </label>
            <select
              id="clientName"
              name="clientName"
              value={formData.clientName}
              onChange={handleInputChange}
              className="w-full px-4 py-3 border border-gray-200 rounded-lg bg-white focus:ring-2 focus:ring-primary/20 focus:border-primary transition duration-200 custom-select appearance-none"
              style={{ backgroundImage: 'url("data:image/svg+xml,%3Csvg fill=\'none\' stroke=\'%236B7280\' stroke-width=\'2\' viewBox=\'0 0 24 24\' width=\'16\' height=\'16\' xmlns=\'http://www.w3.org/2000/svg\'%3E%3Cpath stroke-linecap=\'round\' stroke-linejoin=\'round\' d=\'M19 9l-7 7-7-7\'%3E%3C/path%3E%3C/svg%3E")', backgroundRepeat: 'no-repeat', backgroundPosition: 'right 1.25rem center', backgroundSize: '16px 16px' }}
              required
            >
              <option value="">Select Client</option>
              <option value="NYSE">NYSE</option>
              <option value="BSE">BSE</option>
              <option value="UHG">UHG</option>
              <option value="Coca-Cola">Coca-Cola</option>
              <option value="Walmart">Walmart</option>
              <option value="Delta Air Lines">Delta Air Lines</option>
              <option value="MetLife">MetLife</option>
            </select>
            <p className="text-xs text-gray-500 mt-1">
              Specify the client name this workspace is associated with
            </p>
          </div>
          <div>
            <label htmlFor="tags" className="block text-sm font-medium text-gray-700 mb-2">
              Tags / Keywords
            </label>
            <div className="space-y-3">
              <div className="flex gap-2">
                <input
                  type="text"
                  value={currentTag}
                  onChange={(e) => setCurrentTag(e.target.value)}
                  onKeyPress={handleTagKeyPress}
                  className="flex-1 px-4 py-3 border border-gray-200 rounded-lg focus:ring-2 focus:ring-primary/20 focus:border-primary transition duration-200"
                  placeholder="Enter a tag and press Enter"
                />
                <button
                  type="button"
                  onClick={addTag}
                  disabled={!currentTag.trim()}
                  className="px-4 py-3 bg-primary text-white rounded-lg font-medium hover:bg-primary/90 transition-colors disabled:opacity-50 disabled:cursor-not-allowed flex items-center"
                >
                  <FiPlus className="w-4 h-4" />
                </button>
              </div>
<<<<<<< HEAD

              <form onSubmit={handleSubmit} className="space-y-6">
                <div>
                  <label htmlFor="name" className="block text-sm font-medium text-gray-700 mb-2">
                    Workspace Name <span className="text-red-500">*</span>
                  </label>
                  <div className="flex gap-2">
                    <select
                      value={selectedVertical}
                      onChange={e => setSelectedVertical(e.target.value)}
                      className="w-40 px-4 py-3 border border-gray-200 rounded-lg bg-white focus:ring-2 focus:ring-primary/20 focus:border-primary transition duration-200 custom-select appearance-none"
                      style={{ backgroundImage: 'url("data:image/svg+xml,%3Csvg fill=\'none\' stroke=\'%236B7280\' stroke-width=\'2\' viewBox=\'0 0 24 24\' width=\'16\' height=\'16\' xmlns=\'http://www.w3.org/2000/svg\'%3E%3Cpath stroke-linecap=\'round\' stroke-linejoin=\'round\' d=\'M19 9l-7 7-7-7\'%3E%3C/path%3E%3C/svg%3E")', backgroundRepeat: 'no-repeat', backgroundPosition: 'right 1.25rem center', backgroundSize: '16px 16px' }}
                      required
                    >
                      <option value="">Select Vertical</option>
                      <option value="FS">FS</option>
                      <option value="GEN-AI">GEN-AI</option>
                      <option value="H&I">H&I</option>
                      <option value="TT">TT</option>
                      <option value="M&C">M&C</option>
                      <option value="RE">RE</option>
                      <option value="STG">STG</option>
                      <option value="OTHERS">OTHERS</option>
                    </select>
                    <input
                      type="text"
                      id="name"
                      name="name"
                      value={formData.name}
                      onChange={handleInputChange}
                      className={`flex-1 px-4 py-3 border ${nameError ? 'border-red-500' : 'border-gray-200'} rounded-lg focus:ring-2 focus:ring-primary/20 focus:border-primary transition duration-200`}
                      placeholder="Enter workspace name or title"
                      required
                    />
                  </div>
                  {nameError && (
                    <p className="text-xs text-red-500 mt-1">{nameError}</p>
                  )}
                  <p className="text-xs text-gray-500 mt-1">
                    Choose a descriptive name for your workspace
                  </p>
                </div>
                {/* Workspace Type Dropdown */}
                <div>
                  <label htmlFor="workspaceType" className="block text-sm font-medium text-gray-700 mb-2">
                    Workspace Type
                  </label>
                  <select
                    id="workspaceType"
                    name="workspaceType"
                    value={workspaceType}
                    onChange={e => setWorkspaceType(e.target.value)}
                    className="w-full px-4 py-3 border border-gray-200 rounded-lg bg-white focus:ring-2 focus:ring-primary/20 focus:border-primary transition duration-200 custom-select appearance-none"
                    style={{ backgroundImage: 'url("data:image/svg+xml,%3Csvg fill=\'none\' stroke=\'%236B7280\' stroke-width=\'2\' viewBox=\'0 0 24 24\' width=\'16\' height=\'16\' xmlns=\'http://www.w3.org/2000/svg\'%3E%3Cpath stroke-linecap=\'round\' stroke-linejoin=\'round\' d=\'M19 9l-7 7-7-7\'%3E%3C/path%3E%3C/svg%3E")', backgroundRepeat: 'no-repeat', backgroundPosition: 'right 1.25rem center', backgroundSize: '16px 16px' }}
                    required
                  >
                    <option value="">Select Type</option>
                    <option value="Proposal">Proposal</option>
                    <option value="Blog">Blog</option>
                    <option value="Service Agreement">Service Agreement</option>
                    <option value="Template">Template</option>
                    <option value="Report">Report</option>
                    <option value="Research">Research</option>
                    <option value="Other">Other</option>
                  </select>
                  <p className="text-xs text-gray-500 mt-1">
                    Choose the type of workspace you are creating
                  </p>
                </div>

                <div>
                  <label
                    htmlFor="clientName"
                    className="block text-sm font-medium text-gray-700 mb-2"
                  >
                    Client Name <span className="text-red-500">*</span>
                  </label>
                  <input
                    type="text"
                    id="clientName"
                    name="clientName"
                    list="client-suggestions"
                    value={formData.clientName}
                    onChange={handleInputChange}
                    className="w-full px-4 py-3 border border-gray-200 rounded-lg bg-white focus:ring-2 focus:ring-primary/20 focus:border-primary transition duration-200 custom-select appearance-none"
                    style={{ backgroundImage: 'none' }}
                    placeholder="Who is this workspace being prepared for?"
                    required
                  />
                   <datalist id="client-suggestions">
                    <option value="NYSE" />
                    <option value="BSE" />
                    <option value="UHG" />
                    <option value="Coca-Cola" />
                    <option value="Walmart" />
                    <option value="Delta Air Lines" />
                    <option value="MetLife" />
                  </datalist>
                  <p className="text-xs text-gray-500 mt-1">
Specify the client name this workspace is associated with                  </p>
                </div>

                <div>
                  <label htmlFor="tags" className="block text-sm font-medium text-gray-700 mb-2">
                    Tags / Keywords
                  </label>
                  <div className="space-y-3">
                    <div className="flex gap-2">
                      <input
                        type="text"
                        value={currentTag}
                        onChange={(e) => setCurrentTag(e.target.value)}
                        onKeyPress={handleTagKeyPress}
                        className="flex-1 px-4 py-3 border border-gray-200 rounded-lg focus:ring-2 focus:ring-primary/20 focus:border-primary transition duration-200"
                        placeholder="Enter a tag and press Enter"
                      />
=======
              {formData.tags.length > 0 && (
                <div className="flex flex-wrap gap-2">
                  {formData.tags.map((tag) => (
                    <span
                      key={tag}
                      className="inline-flex items-center px-3 py-1 bg-primary/10 text-primary text-sm rounded-full font-medium"
                    >
                      {tag}
>>>>>>> cda980e2
                      <button
                        type="button"
                        onClick={() => removeTag(tag)}
                        className="ml-2 text-primary/60 hover:text-primary transition-colors"
                      >
                        <FiX className="w-3 h-3" />
                      </button>
                    </span>
                  ))}
                </div>
              )}
            </div>
            <p className="text-xs text-gray-500 mt-1">
              Add tags for filtering and categorization (e.g., industry, project type, year)
            </p>
          </div>
          <div className="flex justify-end space-x-4 pt-6 border-t border-gray-100">
            <button
              type="button"
              onClick={onClose}
              className="px-6 py-3 border border-gray-200 text-gray-700 rounded-lg font-medium hover:bg-gray-50 transition-colors"
            >
              Cancel
            </button>
            <button
              type="submit"
              disabled={isSubmitting}
              className="px-6 py-3 bg-primary text-white rounded-lg font-medium hover:bg-primary/90 transition-colors disabled:opacity-50 disabled:cursor-not-allowed flex items-center"
            >
              {isSubmitting ? (
                <>
                  <div className="w-4 h-4 border-2 border-white/30 border-t-white rounded-full animate-spin mr-2" />
                  Creating...
                </>
              ) : (
                <>
                  <FiFolder className="w-4 h-4 mr-2" />
                  Create Workspace
                </>
              )}
            </button>
          </div>
        </form>
      </div>
    </div>
  );
};

export default CreateWorkspaceModal;<|MERGE_RESOLUTION|>--- conflicted
+++ resolved
@@ -21,7 +21,6 @@
   const [isSubmitting, setIsSubmitting] = useState(false);
   const [selectedVertical, setSelectedVertical] = useState('');
   const [workspaceType, setWorkspaceType] = useState('');
-  const [nameError, setNameError] = useState<string | null>(null);
 
   // Update to accept both input and select events
   const handleInputChange = (e: React.ChangeEvent<HTMLInputElement | HTMLSelectElement>) => {
@@ -29,9 +28,6 @@
       ...prev,
       [e.target.name]: e.target.value,
     }));
-    if (e.target.name === 'name') {
-      setNameError(null); // Clear name error on change
-    }
   };
 
   const addTag = () => {
@@ -61,7 +57,6 @@
   const handleSubmit = async (e: React.FormEvent) => {
     e.preventDefault();
     if (!formData.name.trim()) {
-      setNameError('Workspace name is required');
       toast.error('Workspace name is required');
       return;
     }
@@ -78,20 +73,10 @@
         tags: formData.tags,
         workspace_type: workspaceType,
       });
-<<<<<<< HEAD
-
-      toast.success('Workspace created successfully!');
-      setNameError(null); // Clear error on success
-      navigate(`/dashboard/workspaces/${newWorkspace.id}`);
-=======
       toast.success(`Workspace "${workspaceName}" created successfully!`, { position: 'top-right' });
       if (onCreated) onCreated();
       onClose();
->>>>>>> cda980e2
     } catch (error: any) {
-      if (error.message && error.message.includes('already exists')) {
-        setNameError(error.message);
-      }
       toast.error(error.message || 'Failed to create workspace. Please try again.');
     } finally {
       setIsSubmitting(false);
@@ -233,124 +218,6 @@
                   <FiPlus className="w-4 h-4" />
                 </button>
               </div>
-<<<<<<< HEAD
-
-              <form onSubmit={handleSubmit} className="space-y-6">
-                <div>
-                  <label htmlFor="name" className="block text-sm font-medium text-gray-700 mb-2">
-                    Workspace Name <span className="text-red-500">*</span>
-                  </label>
-                  <div className="flex gap-2">
-                    <select
-                      value={selectedVertical}
-                      onChange={e => setSelectedVertical(e.target.value)}
-                      className="w-40 px-4 py-3 border border-gray-200 rounded-lg bg-white focus:ring-2 focus:ring-primary/20 focus:border-primary transition duration-200 custom-select appearance-none"
-                      style={{ backgroundImage: 'url("data:image/svg+xml,%3Csvg fill=\'none\' stroke=\'%236B7280\' stroke-width=\'2\' viewBox=\'0 0 24 24\' width=\'16\' height=\'16\' xmlns=\'http://www.w3.org/2000/svg\'%3E%3Cpath stroke-linecap=\'round\' stroke-linejoin=\'round\' d=\'M19 9l-7 7-7-7\'%3E%3C/path%3E%3C/svg%3E")', backgroundRepeat: 'no-repeat', backgroundPosition: 'right 1.25rem center', backgroundSize: '16px 16px' }}
-                      required
-                    >
-                      <option value="">Select Vertical</option>
-                      <option value="FS">FS</option>
-                      <option value="GEN-AI">GEN-AI</option>
-                      <option value="H&I">H&I</option>
-                      <option value="TT">TT</option>
-                      <option value="M&C">M&C</option>
-                      <option value="RE">RE</option>
-                      <option value="STG">STG</option>
-                      <option value="OTHERS">OTHERS</option>
-                    </select>
-                    <input
-                      type="text"
-                      id="name"
-                      name="name"
-                      value={formData.name}
-                      onChange={handleInputChange}
-                      className={`flex-1 px-4 py-3 border ${nameError ? 'border-red-500' : 'border-gray-200'} rounded-lg focus:ring-2 focus:ring-primary/20 focus:border-primary transition duration-200`}
-                      placeholder="Enter workspace name or title"
-                      required
-                    />
-                  </div>
-                  {nameError && (
-                    <p className="text-xs text-red-500 mt-1">{nameError}</p>
-                  )}
-                  <p className="text-xs text-gray-500 mt-1">
-                    Choose a descriptive name for your workspace
-                  </p>
-                </div>
-                {/* Workspace Type Dropdown */}
-                <div>
-                  <label htmlFor="workspaceType" className="block text-sm font-medium text-gray-700 mb-2">
-                    Workspace Type
-                  </label>
-                  <select
-                    id="workspaceType"
-                    name="workspaceType"
-                    value={workspaceType}
-                    onChange={e => setWorkspaceType(e.target.value)}
-                    className="w-full px-4 py-3 border border-gray-200 rounded-lg bg-white focus:ring-2 focus:ring-primary/20 focus:border-primary transition duration-200 custom-select appearance-none"
-                    style={{ backgroundImage: 'url("data:image/svg+xml,%3Csvg fill=\'none\' stroke=\'%236B7280\' stroke-width=\'2\' viewBox=\'0 0 24 24\' width=\'16\' height=\'16\' xmlns=\'http://www.w3.org/2000/svg\'%3E%3Cpath stroke-linecap=\'round\' stroke-linejoin=\'round\' d=\'M19 9l-7 7-7-7\'%3E%3C/path%3E%3C/svg%3E")', backgroundRepeat: 'no-repeat', backgroundPosition: 'right 1.25rem center', backgroundSize: '16px 16px' }}
-                    required
-                  >
-                    <option value="">Select Type</option>
-                    <option value="Proposal">Proposal</option>
-                    <option value="Blog">Blog</option>
-                    <option value="Service Agreement">Service Agreement</option>
-                    <option value="Template">Template</option>
-                    <option value="Report">Report</option>
-                    <option value="Research">Research</option>
-                    <option value="Other">Other</option>
-                  </select>
-                  <p className="text-xs text-gray-500 mt-1">
-                    Choose the type of workspace you are creating
-                  </p>
-                </div>
-
-                <div>
-                  <label
-                    htmlFor="clientName"
-                    className="block text-sm font-medium text-gray-700 mb-2"
-                  >
-                    Client Name <span className="text-red-500">*</span>
-                  </label>
-                  <input
-                    type="text"
-                    id="clientName"
-                    name="clientName"
-                    list="client-suggestions"
-                    value={formData.clientName}
-                    onChange={handleInputChange}
-                    className="w-full px-4 py-3 border border-gray-200 rounded-lg bg-white focus:ring-2 focus:ring-primary/20 focus:border-primary transition duration-200 custom-select appearance-none"
-                    style={{ backgroundImage: 'none' }}
-                    placeholder="Who is this workspace being prepared for?"
-                    required
-                  />
-                   <datalist id="client-suggestions">
-                    <option value="NYSE" />
-                    <option value="BSE" />
-                    <option value="UHG" />
-                    <option value="Coca-Cola" />
-                    <option value="Walmart" />
-                    <option value="Delta Air Lines" />
-                    <option value="MetLife" />
-                  </datalist>
-                  <p className="text-xs text-gray-500 mt-1">
-Specify the client name this workspace is associated with                  </p>
-                </div>
-
-                <div>
-                  <label htmlFor="tags" className="block text-sm font-medium text-gray-700 mb-2">
-                    Tags / Keywords
-                  </label>
-                  <div className="space-y-3">
-                    <div className="flex gap-2">
-                      <input
-                        type="text"
-                        value={currentTag}
-                        onChange={(e) => setCurrentTag(e.target.value)}
-                        onKeyPress={handleTagKeyPress}
-                        className="flex-1 px-4 py-3 border border-gray-200 rounded-lg focus:ring-2 focus:ring-primary/20 focus:border-primary transition duration-200"
-                        placeholder="Enter a tag and press Enter"
-                      />
-=======
               {formData.tags.length > 0 && (
                 <div className="flex flex-wrap gap-2">
                   {formData.tags.map((tag) => (
@@ -359,7 +226,6 @@
                       className="inline-flex items-center px-3 py-1 bg-primary/10 text-primary text-sm rounded-full font-medium"
                     >
                       {tag}
->>>>>>> cda980e2
                       <button
                         type="button"
                         onClick={() => removeTag(tag)}
