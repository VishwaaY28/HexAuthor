--- conflicted
+++ resolved
@@ -1,17 +1,17 @@
 import React, { useEffect, useState } from 'react';
 import toast from 'react-hot-toast';
 import {
-    FiArrowLeft,
-    FiChevronDown,
-    FiCopy,
-    FiEye,
-    FiFileText,
-    FiLoader,
-    FiRefreshCw,
-    FiSave,
-    FiTag,
-    FiX,
-    FiZap,
+  FiArrowLeft,
+  FiChevronDown,
+  FiCopy,
+  FiEye,
+  FiFileText,
+  FiLoader,
+  FiRefreshCw,
+  FiSave,
+  FiTag,
+  FiX,
+  FiZap,
 } from 'react-icons/fi';
 import ReactMarkdown from 'react-markdown';
 import { useNavigate } from 'react-router-dom';
@@ -327,31 +327,21 @@
                   {/* Select All Checkbox */}
                   {workspaceContent.sections.length > 0 && (
                     <div className="flex items-center">
-<<<<<<< HEAD
-                      <label htmlFor="select-all-sections" className="text-sm text-gray-700 cursor-pointer mr-2">
-=======
                       <label
                         htmlFor="select-all-sections"
                         className="text-sm text-gray-700 cursor-pointer mr-2"
                       >
->>>>>>> fbabec9e
                         Select All
                       </label>
                       <input
                         type="checkbox"
                         id="select-all-sections"
                         checked={selectedSections.length === workspaceContent.sections.length}
-<<<<<<< HEAD
-                        onChange={e => {
-                          if (e.target.checked) {
-                            setSelectedSections(workspaceContent.sections.map(section => section.id));
-=======
                         onChange={(e) => {
                           if (e.target.checked) {
                             setSelectedSections(
                               workspaceContent.sections.map((section) => section.id),
                             );
->>>>>>> fbabec9e
                           } else {
                             setSelectedSections([]);
                           }
